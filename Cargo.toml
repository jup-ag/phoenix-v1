[package]
name = "phoenix-v1"
version = "0.2.4"
edition = "2021"
resolver = "2"
repository = "https://github.com/Ellipsis-Labs/phoenix-v1"
authors = ["Ellipsis Labs <maintainers@ellipsislabs.xyz>"]
description = "On-chain order book that atomically settles trades"
license-file = "LICENSE"

[lib]
crate-type = ["cdylib", "lib"]
name = "phoenix"

[features]
no-entrypoint = []
no-idl = []
no-log-ix-name = []
cpi = ["no-entrypoint"]
default = []
test = []

[profile.release]
lto = "fat"
codegen-units = 1
overflow-checks = true

[dependencies]
shank = "=0.0.12"
spl-token = { version = "=3.5.0", features = ["no-entrypoint"] }
spl-associated-token-account = { version = "1.1.2", features = [ "no-entrypoint" ] }
solana-program = "1.14.9"
borsh = "=0.9.3"
bytemuck = "=1.13.0"
lib-sokoban = "=0.3.0" 
num_enum = "=0.5.9"
itertools = "=0.10.5"
thiserror = "=1.0.38"
ellipsis-macros = "=0.1.1" 
solana-security-txt = "=1.1.0"
static_assertions = "=1.1.0"

[dev-dependencies]
rand = "0.7.3"
ellipsis-client = "0.2.1"
tokio = { version = "1.8.4", features = ["full"] }
<<<<<<< HEAD
solana-sdk = "1.14.9"
phoenix-sdk = { git = "https://github.com/Ellipsis-Labs/phoenix-sdk", rev = "adb01a3" }
=======
solana-sdk = "=1.14.9"
phoenix-sdk = "0.4.3"
>>>>>>> 0610731a
<|MERGE_RESOLUTION|>--- conflicted
+++ resolved
@@ -28,8 +28,8 @@
 [dependencies]
 shank = "=0.0.12"
 spl-token = { version = "=3.5.0", features = ["no-entrypoint"] }
-spl-associated-token-account = { version = "1.1.2", features = [ "no-entrypoint" ] }
-solana-program = "1.14.9"
+spl-associated-token-account = { version = "=1.1.1", features = [ "no-entrypoint" ] } 
+solana-program = "=1.14.9"
 borsh = "=0.9.3"
 bytemuck = "=1.13.0"
 lib-sokoban = "=0.3.0" 
@@ -44,10 +44,5 @@
 rand = "0.7.3"
 ellipsis-client = "0.2.1"
 tokio = { version = "1.8.4", features = ["full"] }
-<<<<<<< HEAD
-solana-sdk = "1.14.9"
-phoenix-sdk = { git = "https://github.com/Ellipsis-Labs/phoenix-sdk", rev = "adb01a3" }
-=======
 solana-sdk = "=1.14.9"
-phoenix-sdk = "0.4.3"
->>>>>>> 0610731a
+phoenix-sdk = "0.4.3"